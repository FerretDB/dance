[submodule "dotnet-example"]
	path = tests/dotnet-example
	url = https://github.com/FerretDB/dotnet-example.git
	branch = main
[submodule "enmeshed-runtime"]
	path = tests/enmeshed-runtime
	url = https://github.com/nmshd/cns-runtime.git
	branch = main
[submodule "java-example"]
	path = tests/java-example
	url = https://github.com/FerretDB/java-example.git
	branch = main
[submodule "mongo"]
	path = tests/mongo
	url = https://github.com/mongodb/mongo.git
	branch = master
[submodule "mongo-go-driver"]
	path = tests/mongo-go-driver
	url = https://github.com/mongodb/mongo-go-driver.git
	branch = master
[submodule "mongodb-sample-databases"]
	path = dumps/mongodb-sample-databases
	url = https://github.com/mcampo2/mongodb-sample-databases.git
	branch = master
[submodule "python-example"]
	path = tests/python-example
	url = https://github.com/FerretDB/python-example.git
	branch = main
<<<<<<< HEAD
[submodule "meteor"]
	path = tests/meteor
	url = https://github.com/meteor/meteor.git
	branch = devel
=======
[submodule "restheart"]
	path = tests/restheart
	url = https://github.com/SoftInstigate/restheart.git
	branch = master
>>>>>>> 501f6803
<|MERGE_RESOLUTION|>--- conflicted
+++ resolved
@@ -26,14 +26,7 @@
 	path = tests/python-example
 	url = https://github.com/FerretDB/python-example.git
 	branch = main
-<<<<<<< HEAD
-[submodule "meteor"]
-	path = tests/meteor
-	url = https://github.com/meteor/meteor.git
-	branch = devel
-=======
 [submodule "restheart"]
 	path = tests/restheart
 	url = https://github.com/SoftInstigate/restheart.git
-	branch = master
->>>>>>> 501f6803
+	branch = master