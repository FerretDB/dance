--- conflicted
+++ resolved
@@ -131,11 +131,7 @@
 
 	for t, tr := range res {
 		t = strings.ReplaceAll(t, ".", "_") // to make it compatible with FerretDB v1
-<<<<<<< HEAD
-		passed = append(passed, bson.E{t, bson.D{{"m", tr.Measurements.Values()}}})
-=======
 		passed = append(passed, bson.E{Key: t, Value: bson.D{{"m", tr.Measurements.Values()}}})
->>>>>>> ec091fbe
 	}
 
 	doc := bson.D{
