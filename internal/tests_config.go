// Copyright 2021 FerretDB Inc.
//
// Licensed under the Apache License, Version 2.0 (the "License");
// you may not use this file except in compliance with the License.
// You may obtain a copy of the License at
//
//     http://www.apache.org/licenses/LICENSE-2.0
//
// Unless required by applicable law or agreed to in writing, software
// distributed under the License is distributed on an "AS IS" BASIS,
// WITHOUT WARRANTIES OR CONDITIONS OF ANY KIND, either express or implied.
// See the License for the specific language governing permissions and
// limitations under the License.

package internal

import (
	"fmt"
	"regexp"
	"sort"
	"strings"

	"golang.org/x/exp/maps"
)

// nextPrefix returns the next prefix of the given path, stopping on / and .
// It panics for empty string.
func nextPrefix(path string) string {
	if path == "" {
		panic("path is empty")
	}

	if t := strings.TrimRight(path, "."); t != path {
		return t
	}

	if t := strings.TrimRight(path, "/"); t != path {
		return t
	}

	i := strings.LastIndexAny(path, "/.")
	return path[:i+1]
}

// Stats represent the expected/actual amount of
// failed, skipped and passed tests.
type Stats struct {
	UnexpectedRest int `yaml:"unexpected_rest"`
	UnexpectedFail int `yaml:"unexpected_fail"`
	UnexpectedSkip int `yaml:"unexpected_skip"`
	UnexpectedPass int `yaml:"unexpected_pass"`
	ExpectedFail   int `yaml:"expected_fail"`
	ExpectedSkip   int `yaml:"expected_skip"`
	ExpectedPass   int `yaml:"expected_pass"`
}

// TestsConfig represents a part of the dance configuration for tests
// (i.e. ferretdb/mongodb/common tests).
//
// It's used to store information about expected test results for a
// specific database.
//
// May contain prefixes; the longest prefix wins.
type TestsConfig struct {
	Default status
	Stats   *Stats
	Pass    Tests
	Skip    Tests
	Fail    Tests
}

<<<<<<< HEAD
type Tests struct {
	TestNames []string
	OutRegex  []string
}

type FileTestsConfig struct {
	Default status `yaml:"default"`
	Stats   *Stats `yaml:"stats"`
	Pass    []any  `yaml:"pass"`
	Skip    []any  `yaml:"skip"`
	Fail    []any  `yaml:"fail"`
}

func (ftc *FileTestsConfig) Convert() (*TestsConfig, error) {
	if ftc == nil {
		return nil, nil // not sure if that works
	}
	tc := TestsConfig{ftc.Default, ftc.Stats, Tests{}, Tests{}, Tests{}}
	//nolint:govet // we don't care about alignment there
	for _, tcat := range []struct {
		inTests  []any
		outTests *Tests
	}{
		{ftc.Pass, &tc.Pass},
		{ftc.Skip, &tc.Skip},
		{ftc.Fail, &tc.Fail},
	} {
		for _, t := range tcat.inTests {
			switch test := t.(type) {
			case map[string]any:
				mValue, ok := test["output_regex"]
				if !ok {
					return nil, fmt.Errorf("invalid field name (\"output_regex\" expected)")
				}
				regexp, ok := mValue.(string)
				if !ok {
					// Check specifically for an array
					if _, ok := mValue.([]string); ok {
						return nil, fmt.Errorf("invalid syntax: regexp value shouldn't be an array")
					}
					return nil, fmt.Errorf("invalid syntax: expected string, got: %T", mValue)
				}

				tcat.outTests.OutRegex = append(tcat.outTests.OutRegex, regexp)
				continue
			case string:
				tcat.outTests.TestNames = append(tcat.outTests.TestNames, test)
				continue
			default:
				return nil, fmt.Errorf("invalid type of %[1]q: %[1]T", t)
			}
		}
	}
	return &tc, nil
}

func (tc *TestsConfig) toMap() (map[string]status, error) {
	res := make(map[string]status, len(tc.Pass.TestNames)+len(tc.Skip.TestNames)+len(tc.Fail.TestNames))

=======
// Tests are the tests from yaml category pass / fail / skip.
type Tests struct {
	TestNames []string // tests names (i.e. "go.mongodb.org/mongo-driver/mongo/...")
	OutRegex  []string // regexps that match the tests output (i.e. "^server version \"5.0.9\" is (lower|higher).*")
}

func (tc *TestsConfig) toMap() (map[string]status, error) {
	res := make(map[string]status, len(tc.Pass.TestNames)+len(tc.Skip.TestNames)+len(tc.Fail.TestNames))

>>>>>>> f397ceba
	for _, tcat := range []struct {
		testsStatus status
		tests       Tests
	}{
		{Pass, tc.Pass},
		{Skip, tc.Skip},
		{Fail, tc.Fail},
	} {
		for _, t := range tcat.tests.TestNames {
			if _, ok := res[t]; ok {
				return nil, fmt.Errorf("duplicate test or prefix: %q", t)
			}
			res[t] = tcat.testsStatus
		}
	}

	return res, nil
}

type CompareResult struct {
	ExpectedPass   map[string]string
	ExpectedSkip   map[string]string
	ExpectedFail   map[string]string
	UnexpectedPass map[string]string
	UnexpectedSkip map[string]string
	UnexpectedFail map[string]string
	UnexpectedRest map[string]TestResult
	Stats          Stats
}

<<<<<<< HEAD
// Compiles result output with expected outputs and return expected status.
=======
// getExpectedStatusRegex compiles result output with expected outputs and return expected status.
>>>>>>> f397ceba
// If no output matches expected - returns nil.
func (tc *TestsConfig) getExpectedStatusRegex(result *TestResult) *status {
	for _, expectedRes := range []struct {
		expectedStatus status
		tests          Tests
	}{
		{Pass, tc.Pass},
		{Skip, tc.Skip},
		{Fail, tc.Fail},
	} {
		for _, reg := range expectedRes.tests.OutRegex {
			r := regexp.MustCompile(reg)

			if !r.MatchString(result.Output) {
				continue
			}
			return &expectedRes.expectedStatus
		}
	}
	return nil
}

func (tc *TestsConfig) Compare(results *TestResults) (*CompareResult, error) {
	compareResult := &CompareResult{
		ExpectedPass:   make(map[string]string),
		ExpectedSkip:   make(map[string]string),
		ExpectedFail:   make(map[string]string),
		UnexpectedPass: make(map[string]string),
		UnexpectedSkip: make(map[string]string),
		UnexpectedFail: make(map[string]string),
		UnexpectedRest: make(map[string]TestResult),
	}

	tcMap, err := tc.toMap()
	if err != nil {
		return nil, err
	}

	tests := maps.Keys(results.TestResults)
	sort.Strings(tests)

	for _, test := range tests {
		expectedRes := tc.Default
		testRes := results.TestResults[test]

<<<<<<< HEAD
		expectedRes := tc.Default

=======
>>>>>>> f397ceba
		if expStatus := tc.getExpectedStatusRegex(&testRes); expStatus != nil {
			expectedRes = *expStatus
		} else {
			for prefix := test; prefix != ""; prefix = nextPrefix(prefix) {
				if res, ok := tcMap[prefix]; ok {
					expectedRes = res
					break
				}
			}
		}

		testResOutput := testRes.IndentedOutput()

		switch expectedRes {
		case Pass:
			switch testRes.Status {
			case Pass:
				compareResult.ExpectedPass[test] = testResOutput
			case Skip:
				compareResult.UnexpectedSkip[test] = testResOutput
			case Fail:
				compareResult.UnexpectedFail[test] = testResOutput
			case Unknown:
				fallthrough
			default:
				compareResult.UnexpectedRest[test] = testRes
			}
		case Skip:
			switch testRes.Status {
			case Pass:
				compareResult.UnexpectedPass[test] = testResOutput
			case Skip:
				compareResult.ExpectedSkip[test] = testResOutput
			case Fail:
				compareResult.UnexpectedFail[test] = testResOutput
			case Unknown:
				fallthrough
			default:
				compareResult.UnexpectedRest[test] = testRes
			}
		case Fail:
			switch testRes.Status {
			case Pass:
				compareResult.UnexpectedPass[test] = testResOutput
			case Skip:
				compareResult.UnexpectedSkip[test] = testResOutput
			case Fail:
				compareResult.ExpectedFail[test] = testResOutput
			case Unknown:
				fallthrough
			default:
				compareResult.UnexpectedRest[test] = testRes
			}
		case Unknown:
			fallthrough
		default:
			panic(fmt.Sprintf("unexpected expectedRes: %q", expectedRes))
		}
	}

	compareResult.Stats = Stats{
		UnexpectedRest: len(compareResult.UnexpectedRest),
		UnexpectedFail: len(compareResult.UnexpectedFail),
		UnexpectedSkip: len(compareResult.UnexpectedSkip),
		UnexpectedPass: len(compareResult.UnexpectedPass),
		ExpectedFail:   len(compareResult.ExpectedFail),
		ExpectedSkip:   len(compareResult.ExpectedSkip),
		ExpectedPass:   len(compareResult.ExpectedPass),
	}
	// special case: zero in expected_pass means "don't check"
	if tc.Stats.ExpectedPass == 0 {
		tc.Stats.ExpectedPass = compareResult.Stats.ExpectedPass
	}

	return compareResult, nil
}<|MERGE_RESOLUTION|>--- conflicted
+++ resolved
@@ -69,67 +69,6 @@
 	Fail    Tests
 }
 
-<<<<<<< HEAD
-type Tests struct {
-	TestNames []string
-	OutRegex  []string
-}
-
-type FileTestsConfig struct {
-	Default status `yaml:"default"`
-	Stats   *Stats `yaml:"stats"`
-	Pass    []any  `yaml:"pass"`
-	Skip    []any  `yaml:"skip"`
-	Fail    []any  `yaml:"fail"`
-}
-
-func (ftc *FileTestsConfig) Convert() (*TestsConfig, error) {
-	if ftc == nil {
-		return nil, nil // not sure if that works
-	}
-	tc := TestsConfig{ftc.Default, ftc.Stats, Tests{}, Tests{}, Tests{}}
-	//nolint:govet // we don't care about alignment there
-	for _, tcat := range []struct {
-		inTests  []any
-		outTests *Tests
-	}{
-		{ftc.Pass, &tc.Pass},
-		{ftc.Skip, &tc.Skip},
-		{ftc.Fail, &tc.Fail},
-	} {
-		for _, t := range tcat.inTests {
-			switch test := t.(type) {
-			case map[string]any:
-				mValue, ok := test["output_regex"]
-				if !ok {
-					return nil, fmt.Errorf("invalid field name (\"output_regex\" expected)")
-				}
-				regexp, ok := mValue.(string)
-				if !ok {
-					// Check specifically for an array
-					if _, ok := mValue.([]string); ok {
-						return nil, fmt.Errorf("invalid syntax: regexp value shouldn't be an array")
-					}
-					return nil, fmt.Errorf("invalid syntax: expected string, got: %T", mValue)
-				}
-
-				tcat.outTests.OutRegex = append(tcat.outTests.OutRegex, regexp)
-				continue
-			case string:
-				tcat.outTests.TestNames = append(tcat.outTests.TestNames, test)
-				continue
-			default:
-				return nil, fmt.Errorf("invalid type of %[1]q: %[1]T", t)
-			}
-		}
-	}
-	return &tc, nil
-}
-
-func (tc *TestsConfig) toMap() (map[string]status, error) {
-	res := make(map[string]status, len(tc.Pass.TestNames)+len(tc.Skip.TestNames)+len(tc.Fail.TestNames))
-
-=======
 // Tests are the tests from yaml category pass / fail / skip.
 type Tests struct {
 	TestNames []string // tests names (i.e. "go.mongodb.org/mongo-driver/mongo/...")
@@ -139,7 +78,6 @@
 func (tc *TestsConfig) toMap() (map[string]status, error) {
 	res := make(map[string]status, len(tc.Pass.TestNames)+len(tc.Skip.TestNames)+len(tc.Fail.TestNames))
 
->>>>>>> f397ceba
 	for _, tcat := range []struct {
 		testsStatus status
 		tests       Tests
@@ -170,11 +108,7 @@
 	Stats          Stats
 }
 
-<<<<<<< HEAD
-// Compiles result output with expected outputs and return expected status.
-=======
 // getExpectedStatusRegex compiles result output with expected outputs and return expected status.
->>>>>>> f397ceba
 // If no output matches expected - returns nil.
 func (tc *TestsConfig) getExpectedStatusRegex(result *TestResult) *status {
 	for _, expectedRes := range []struct {
@@ -220,11 +154,6 @@
 		expectedRes := tc.Default
 		testRes := results.TestResults[test]
 
-<<<<<<< HEAD
-		expectedRes := tc.Default
-
-=======
->>>>>>> f397ceba
 		if expStatus := tc.getExpectedStatusRegex(&testRes); expStatus != nil {
 			expectedRes = *expStatus
 		} else {
