--- conflicted
+++ resolved
@@ -158,11 +158,7 @@
 
 // getExpectedStatusRegex compiles result output with expected outputs and return expected status.
 // If no output matches expected - returns nil.
-<<<<<<< HEAD
-// If both of the regexps match, returns the error.
-=======
 // If both of the regexps match, it panics.
->>>>>>> 40fa3272
 func (tc *TestsConfig) getExpectedStatusRegex(testName string, result *TestResult) *status {
 	var matchedRegex string  // name of regex that matched the test (it's required to print it on panic)
 	var matchedStatus status // matched status by regex
@@ -182,9 +178,6 @@
 				continue
 			}
 			if matchedRegex != "" {
-<<<<<<< HEAD
-				panic(fmt.Sprintf("test %s\n(output: %s)\nmatch more than one regexps: %s, %s", testName, result.Output, matchedRegex, reg))
-=======
 				panic(
 					fmt.Sprintf(
 						"test %s\n(output: %s)\nmatch more than one regexps: %s, %s",
@@ -194,7 +187,6 @@
 						reg,
 					),
 				)
->>>>>>> 40fa3272
 			}
 			matchedStatus = expectedRes.expectedStatus
 			matchedRegex = reg
@@ -207,9 +199,6 @@
 				continue
 			}
 			if matchedRegex != "" {
-<<<<<<< HEAD
-				panic(fmt.Sprintf("test %s\n(output: %s)\nmatch more than one regexps: %s, %s", testName, result.Output, matchedRegex, reg))
-=======
 				panic(
 					fmt.Sprintf(
 						"test %s\n(output: %s)\nmatch more than one regexps: %s, %s",
@@ -219,7 +208,6 @@
 						reg,
 					),
 				)
->>>>>>> 40fa3272
 			}
 			matchedStatus = expectedRes.expectedStatus
 			matchedRegex = reg
@@ -250,12 +238,9 @@
 	return path[:i+1]
 }
 
-<<<<<<< HEAD
-=======
 // toMap converts TestsConfig to the map of tests.
 // The map stores test names as a keys and their status (pass|skip|fail), as their value.
 // It returns an error if there's a test duplicate.
->>>>>>> 40fa3272
 func (tc *TestsConfig) toMap() (map[string]status, error) {
 	res := make(map[string]status, len(tc.Pass.Names)+len(tc.Skip.Names)+len(tc.Fail.Names))
 
