--- conflicted
+++ resolved
@@ -30,26 +30,17 @@
 
 // DBs contains MongoDB URIs for different databases.
 var DBs = map[string]string{
-<<<<<<< HEAD
-	"mongodb":              "mongodb://127.0.0.1:37001/",
-	"mongodb-secured":      "mongodb://username:password@127.0.0.1:37002/?authSource=admin",
-	"ferretdb":             "mongodb://127.0.0.1:27001/",
-	"ferretdb-secured":     "mongodb://username:password@127.0.0.1:27002/?authSource=admin",
+	"mongodb":         "mongodb://127.0.0.1:37001/",
+	"mongodb-secured": "mongodb://username:password@127.0.0.1:37002/?authSource=admin",
+
+	"ferretdb":         "mongodb://127.0.0.1:27001/",
+	"ferretdb-secured": "mongodb://username:password@127.0.0.1:27002/?authSource=admin",
+
 	"ferretdb-dev":         "mongodb://127.0.0.1:27003/",
 	"ferretdb-dev-secured": "mongodb://username:password@127.0.0.1:27004/?authSource=admin",
-=======
-	"mongodb":         "mongodb://127.0.0.1:37001/",
-	"mongodb-secured": "mongodb://username:password@127.0.0.1:37002/?authSource=admin",
-
-	"ferretdb-postgresql":         "mongodb://127.0.0.1:27001/",
-	"ferretdb-postgresql-secured": "mongodb://username:password@127.0.0.1:27003/?authSource=admin",
-
-	"ferretdb-sqlite-replset":         "mongodb://127.0.0.1:27002/?replicaSet=rs0",
-	"ferretdb-sqlite-replset-secured": "mongodb://username:password@127.0.0.1:27004/?authSource=admin&replicaSet=rs0",
-
-	// add ferretdb2; no secured version yet
-	// TODO https://github.com/FerretDB/dance/issues/1154
->>>>>>> d1a3a749
+
+	"ferretdb-postgresql":         "mongodb://127.0.0.1:27005/",
+	"ferretdb-postgresql-secured": "mongodb://username:password@127.0.0.1:27006/?authSource=admin",
 }
 
 // projectConfig represents project configuration YAML file.
