// Copyright 2021 FerretDB Inc.
//
// Licensed under the Apache License, Version 2.0 (the "License");
// you may not use this file except in compliance with the License.
// You may obtain a copy of the License at
//
//     http://www.apache.org/licenses/LICENSE-2.0
//
// Unless required by applicable law or agreed to in writing, software
// distributed under the License is distributed on an "AS IS" BASIS,
// WITHOUT WARRANTIES OR CONDITIONS OF ANY KIND, either express or implied.
// See the License for the specific language governing permissions and
// limitations under the License.

// Package configload provides functionality for loading and validating configuration data from YAML files.
package configload

import (
	"fmt"
	"os"
	"strings"

	"gopkg.in/yaml.v3"

	"github.com/AlekSi/pointer"
	ic "github.com/FerretDB/dance/internal/config"
)

// config represents the YAML-based configuration for the testing framework.
//
//nolint:govet // we don't care about alignment there
type config struct {
	Runner  ic.RunnerType `yaml:"runner"`
	Dir     string        `yaml:"dir"`
	Args    []string      `yaml:"args"`
	Results struct {
		// Includes is a mapping that allows us to merge sequences together,
		// which is currently not possible in the YAML spec - https://github.com/yaml/yaml/issues/48
		Includes   map[string][]string `yaml:"includes"`
		Common     *testConfig         `yaml:"common"`   // TODO https://github.com/FerretDB/dance/issues/591
		PostgreSQL *testConfig         `yaml:"ferretdb"` // TODO preserving YAML tag for compatibility, will update later
		SQLite     *testConfig         `yaml:"sqlite"`
		MongoDB    *testConfig         `yaml:"mongodb"`
	} `yaml:"results"`
}

// testConfig represents the YAML-based configuration for database-specific test configurations.
type testConfig struct {
	Default       *ic.Status `yaml:"default"`
	Stats         *stats     `yaml:"stats"`
	Fail          []string   `yaml:"fail"`
	Skip          []string   `yaml:"skip"`
	Pass          []string   `yaml:"pass"`
	Ignore        []string   `yaml:"ignore"`
	IncludeFail   []string   `yaml:"include_fail"`
	IncludeSkip   []string   `yaml:"include_skip"`
	IncludePass   []string   `yaml:"include_pass"`
	IncludeIgnore []string   `yaml:"include_ignore"`
}

// stats represents the YAML representation of internal config.Stats.
type stats struct {
	UnexpectedFail int `yaml:"unexpected_fail"`
	UnexpectedSkip int `yaml:"unexpected_skip"`
	UnexpectedPass int `yaml:"unexpected_pass"`
	UnexpectedRest int `yaml:"unexpected_rest"`
	ExpectedFail   int `yaml:"expected_fail"`
	ExpectedSkip   int `yaml:"expected_skip"`
	ExpectedPass   int `yaml:"expected_pass"`
}

// convertStats converts stats to internal *config.Stats.
func (s *stats) convertStats() *ic.Stats {
	if s == nil {
		return nil
	}

	return &ic.Stats{
		UnexpectedFail: s.UnexpectedFail,
		UnexpectedSkip: s.UnexpectedSkip,
		UnexpectedPass: s.UnexpectedPass,
		UnexpectedRest: s.UnexpectedRest,
		ExpectedFail:   s.ExpectedFail,
		ExpectedSkip:   s.ExpectedSkip,
		ExpectedPass:   s.ExpectedPass,
	}
}

// Load reads and validates the configuration from a YAML file,
// returning a pointer to the internal configuration struct *config.Config.
// Any error encountered during the process is also returned.
func Load(file string) (*ic.Config, error) {
	return load(file)
}

func load(file string) (*ic.Config, error) {
	f, err := os.Open(file)
	if err != nil {
		return nil, fmt.Errorf("failed to load config: %w", err)
	}
	defer f.Close()

	d := yaml.NewDecoder(f)
	d.KnownFields(true)

	// Parse the YAML file into a configuration struct.
	var cfg config
	if err = d.Decode(&cfg); err != nil {
		return nil, fmt.Errorf("failed to decode config: %w", err)
	}

	// Validate and fill the configuration struct.
	if err = cfg.fillAndValidate(); err != nil {
		return nil, err
	}

	// Convert the YAML-based configuration to the internal representation.
	return cfg.convertAndValidate()
}

// convertAndValidate validates the YAML configuration, converts it to the internal *ic.Config.
func (c *config) convertAndValidate() (*ic.Config, error) {
	includes := c.Results.Includes

	postgreSQL, err := c.Results.PostgreSQL.convert(includes)
	if err != nil {
		return nil, err
	}

	sqLite, err := c.Results.SQLite.convert(includes)
	if err != nil {
		return nil, err
	}

	mongoDB, err := c.Results.MongoDB.convert(includes)
	if err != nil {
		return nil, err
	}

	if err := validate(postgreSQL, sqLite, mongoDB); err != nil {
		return nil, err
	}

	return &ic.Config{
		Runner: c.Runner,
		Dir:    c.Dir,
		Args:   c.Args,
		Results: ic.Results{
			PostgreSQL: postgreSQL,
			SQLite:     sqLite,
			MongoDB:    mongoDB,
		},
	}, nil
}

// convert converts *testConfig to the internal *ic.TestConfig.
func (tc *testConfig) convert(includes map[string][]string) (*ic.TestConfig, error) {
	if tc == nil {
		return nil, nil
	}

	t := ic.TestConfig{
		Default: *tc.Default,
		Stats:   tc.Stats.convertStats(),
		Fail:    ic.Tests{},
		Skip:    ic.Tests{},
		Pass:    ic.Tests{},
		Ignore:  ic.Tests{},
	}

	for _, k := range tc.IncludeFail {
		includeFail := includes[k]
		t.Fail.Names = append(t.Fail.Names, includeFail...)
	}

	for _, k := range tc.IncludePass {
		includePass := includes[k]
		t.Pass.Names = append(t.Pass.Names, includePass...)
	}

	for _, k := range tc.IncludeIgnore {
		includeIgnore := includes[k]
		t.Ignore.Names = append(t.Ignore.Names, includeIgnore...)
	}

	//nolint:govet // we don't care about alignment there
	for _, testCategory := range []struct { // testCategory examples: pass, skip sections in the yaml file
		yamlTests []string  // taken from the file, yaml representation of tests, incoming tests
		outTests  *ic.Tests // yamlTests transformed to the internal representation
	}{
		{tc.Fail, &t.Fail},
		{tc.Skip, &t.Skip},
		{tc.Pass, &t.Pass},
		{tc.Ignore, &t.Ignore},
	} {
		testCategory.outTests.Names = append(testCategory.outTests.Names, testCategory.yamlTests...)
	}

	return &t, nil
}

// fillAndValidate populates the configuration with default values and performs validation.
func (c *config) fillAndValidate() error {
	knownStatuses := map[ic.Status]struct{}{
		ic.Fail: {},
		ic.Skip: {},
		ic.Pass: {},
	}

	validStatus := func(status *ic.Status) bool {
		s := ic.Status(strings.ToLower(string(*status)))
		_, ok := knownStatuses[s]

		return ok
	}

	for _, r := range []*testConfig{
		c.Results.PostgreSQL,
		c.Results.SQLite,
		c.Results.MongoDB,
	} {
		if r == nil {
			continue
		}

		// if the default value is not present use pass
		if r.Default == nil {
			r.Default = (*ic.Status)(pointer.ToString("pass"))
			continue
		}
		origDefault := r.Default

		if !validStatus(r.Default) {
			return fmt.Errorf("invalid default result: %q", *origDefault)
		}
	}

	return nil
}

<<<<<<< HEAD
func validate(configs ...*ic.TestConfig) error {
=======
// mergeCommon merges the common test configuration into database-specific test configurations
// and performs validation.
func mergeCommon(common *ic.TestConfig, configs ...*ic.TestConfig) error {
	for _, t := range configs {
		if t == nil && common == nil {
			return fmt.Errorf("all database-specific results must be set (if common results are not set)")
		}
	}

	for _, t := range configs {
		if t == nil || common == nil {
			continue
		}

		t.Fail.Names = append(t.Fail.Names, common.Fail.Names...)
		t.Skip.Names = append(t.Skip.Names, common.Skip.Names...)
		t.Pass.Names = append(t.Pass.Names, common.Pass.Names...)
		t.Ignore.Names = append(t.Ignore.Names, common.Ignore.Names...)
	}

	for _, t := range configs {
		if t == nil || common == nil {
			continue
		}

		if common.Stats != nil && t.Stats != nil {
			return errors.New("stats value cannot be set in common, when it's set in database")
		}

		if common.Stats != nil {
			t.Stats = common.Stats
		}
	}

>>>>>>> 78724306
	checkDuplicates := func(tc *ic.TestConfig) error {
		seen := make(map[string]struct{})

		for _, tcat := range []struct {
			tests ic.Tests
		}{
			{tc.Fail},
			{tc.Skip},
			{tc.Pass},
			{tc.Ignore},
		} {
			for _, t := range tcat.tests.Names {
				if _, ok := seen[t]; ok {
					return fmt.Errorf("duplicate test or prefix: %q", t)
				}
				seen[t] = struct{}{}
			}
		}

		return nil
	}

	for _, t := range configs {
		if t == nil {
			continue
		}

		if err := checkDuplicates(t); err != nil {
			return err
		}
	}

	return nil
}<|MERGE_RESOLUTION|>--- conflicted
+++ resolved
@@ -238,9 +238,6 @@
 	return nil
 }
 
-<<<<<<< HEAD
-func validate(configs ...*ic.TestConfig) error {
-=======
 // mergeCommon merges the common test configuration into database-specific test configurations
 // and performs validation.
 func mergeCommon(common *ic.TestConfig, configs ...*ic.TestConfig) error {
@@ -275,7 +272,6 @@
 		}
 	}
 
->>>>>>> 78724306
 	checkDuplicates := func(tc *ic.TestConfig) error {
 		seen := make(map[string]struct{})
 
