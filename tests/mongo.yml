--- conflicted
+++ resolved
@@ -32,14 +32,9 @@
     - mongo/jstests/core/query/array/array_index_and_nonIndex_consistent.js
 
     stats:
-<<<<<<< HEAD
       unexpected_fail: 50
       expected_fail: 42
       expected_pass: 54
-=======
-      expected_fail: 45
-      expected_pass: 32
->>>>>>> 3cf0150d
     fail:
       # https://docs.ferretdb.io/diff/
       # 3. FerretDB does not support nested arrays.
