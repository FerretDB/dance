--- conflicted
+++ resolved
@@ -5,13 +5,8 @@
 results:
   ferretdb:
     stats:
-<<<<<<< HEAD
-      expected_fail: 79
-      expected_pass: 33
-=======
-      expected_fail: 92
-      expected_pass: 37
->>>>>>> d5765980
+      expected_fail: 94
+      expected_pass: 39
 
     pass:
       - regex: FerretDB$
@@ -21,13 +16,8 @@
 
   mongodb:
     stats:
-<<<<<<< HEAD
-      expected_fail: 79
-      expected_pass: 33
-=======
-      expected_fail: 92
-      expected_pass: 37
->>>>>>> d5765980
+      expected_fail: 94
+      expected_pass: 39
 
     pass:
       - regex: MongoDB$
