--- conflicted
+++ resolved
@@ -5,67 +5,44 @@
 results:
   ferretdb:
     stats:
-<<<<<<< HEAD
-      expected_fail: 7
-      expected_pass: 3
+      expected_fail: 9
+      expected_pass: 4
 
     pass:
-      - github.com/FerretDB/dance/tests/diff/TestErrorMessages/FerretDB
-      - github.com/FerretDB/dance/tests/diff/TestCollectionName/Length255/FerretDB
+      - github.com/FerretDB/dance/tests/diff/TestCollectionName/Length200/FerretDB
       - github.com/FerretDB/dance/tests/diff/TestCollectionName/ReservedPrefix/FerretDB
-=======
-      expected_fail: 4
-      expected_pass: 2
-
-    pass:
       - github.com/FerretDB/dance/tests/diff/TestErrorMessages/FerretDB
       - github.com/FerretDB/dance/tests/diff/TestNullStrings/FerretDB
->>>>>>> f3a85540
 
     fail:
+      - github.com/FerretDB/dance/tests/diff/TestCollectionName
+      - github.com/FerretDB/dance/tests/diff/TestCollectionName/Length200
+      - github.com/FerretDB/dance/tests/diff/TestCollectionName/Length200/MongoDB
+      - github.com/FerretDB/dance/tests/diff/TestCollectionName/ReservedPrefix
+      - github.com/FerretDB/dance/tests/diff/TestCollectionName/ReservedPrefix/MongoDB
       - github.com/FerretDB/dance/tests/diff/TestErrorMessages
       - github.com/FerretDB/dance/tests/diff/TestErrorMessages/MongoDB
-<<<<<<< HEAD
-      - github.com/FerretDB/dance/tests/diff/TestCollectionName
-      - github.com/FerretDB/dance/tests/diff/TestCollectionName/Length255
-      - github.com/FerretDB/dance/tests/diff/TestCollectionName/Length255/MongoDB
-      - github.com/FerretDB/dance/tests/diff/TestCollectionName/ReservedPrefix
-      - github.com/FerretDB/dance/tests/diff/TestCollectionName/ReservedPrefix/MongoDB
+      - github.com/FerretDB/dance/tests/diff/TestNullStrings
+      - github.com/FerretDB/dance/tests/diff/TestNullStrings/MongoDB
 
   mongodb:
     stats:
-      expected_fail: 7
-      expected_pass: 3
+      expected_fail: 9
+      expected_pass: 4
 
     pass:
+      - github.com/FerretDB/dance/tests/diff/TestCollectionName/Length00/MongoDB
+      - github.com/FerretDB/dance/tests/diff/TestCollectionName/ReservedPrefix/MongoDB
       - github.com/FerretDB/dance/tests/diff/TestErrorMessages/MongoDB
-      - github.com/FerretDB/dance/tests/diff/TestCollectionName/Length255/MongoDB
-      - github.com/FerretDB/dance/tests/diff/TestCollectionName/ReservedPrefix/MongoDB
-=======
-      - github.com/FerretDB/dance/tests/diff/TestNullStrings
       - github.com/FerretDB/dance/tests/diff/TestNullStrings/MongoDB
 
-
-  mongodb:
-    stats:
-      expected_fail: 4
-      expected_pass: 1
-
-    pass:
-      - github.com/FerretDB/dance/tests/diff/TestErrorMessages/MongoDB
-      - github.com/FerretDB/dance/tests/diff/TestNullStrings/MongoDB
->>>>>>> f3a85540
-
     fail:
+      - github.com/FerretDB/dance/tests/diff/TestCollectionName
+      - github.com/FerretDB/dance/tests/diff/TestCollectionName/Length200
+      - github.com/FerretDB/dance/tests/diff/TestCollectionName/Length200/FerretDB
+      - github.com/FerretDB/dance/tests/diff/TestCollectionName/ReservedPrefix
+      - github.com/FerretDB/dance/tests/diff/TestCollectionName/ReservedPrefix/FerretDB
       - github.com/FerretDB/dance/tests/diff/TestErrorMessages
       - github.com/FerretDB/dance/tests/diff/TestErrorMessages/FerretDB
-<<<<<<< HEAD
-      - github.com/FerretDB/dance/tests/diff/TestCollectionName
-      - github.com/FerretDB/dance/tests/diff/TestCollectionName/Length255
-      - github.com/FerretDB/dance/tests/diff/TestCollectionName/Length255/FerretDB
-      - github.com/FerretDB/dance/tests/diff/TestCollectionName/ReservedPrefix
-      - github.com/FerretDB/dance/tests/diff/TestCollectionName/ReservedPrefix/FerretDB
-=======
       - github.com/FerretDB/dance/tests/diff/TestNullStrings
-      - github.com/FerretDB/dance/tests/diff/TestNullStrings/FerretDB
->>>>>>> f3a85540
+      - github.com/FerretDB/dance/tests/diff/TestNullStrings/FerretDB