--- conflicted
+++ resolved
@@ -5,13 +5,8 @@
 results:
   ferretdb:
     stats:
-<<<<<<< HEAD
-      expected_fail: 22
+      expected_fail: 26
       expected_pass: 11
-=======
-      expected_fail: 24
-      expected_pass: 10
->>>>>>> 89ef7ac2
 
     pass:
       - regex: FerretDB$
@@ -21,12 +16,8 @@
 
   mongodb:
     stats:
-<<<<<<< HEAD
       expected_fail: 25
-=======
-      expected_fail: 24
->>>>>>> 89ef7ac2
-      expected_pass: 10
+      expected_pass: 11
 
     pass:
       - regex: MongoDB$
