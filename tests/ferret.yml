---
runner: gotest
args: ["-timeout=20s", "-shuffle=on", "-race", "./..."]
results:
  common:
    stats:
      expected_skip: 1
<<<<<<< HEAD
      expected_pass: 29
=======
      expected_pass: 32
>>>>>>> 6923c1fa

    skip:
      - github.com/FerretDB/dance/tests/ferret/TestCore/InsertMany # https://github.com/FerretDB/FerretDB/issues/200<|MERGE_RESOLUTION|>--- conflicted
+++ resolved
@@ -5,11 +5,7 @@
   common:
     stats:
       expected_skip: 1
-<<<<<<< HEAD
-      expected_pass: 29
-=======
-      expected_pass: 32
->>>>>>> 6923c1fa
+      expected_pass: 34
 
     skip:
       - github.com/FerretDB/dance/tests/ferret/TestCore/InsertMany # https://github.com/FerretDB/FerretDB/issues/200