--- conflicted
+++ resolved
@@ -12,11 +12,7 @@
   - ./mongo/integration/unified
 
 results:
-<<<<<<< HEAD
-  common: # shared between ferretdb and mongodb
-=======
   common:
->>>>>>> ff395146
     skip:
       # needs replica set
       - go.mongodb.org/mongo-driver/examples/documentation_examples/TestChangeStreamExamples
@@ -57,7 +53,6 @@
       # skip because authentication is required
       - go.mongodb.org/mongo-driver/x/mongo/driver/integration/TestSCRAM
 
-<<<<<<< HEAD
       # aggregate comments are string-only
       - go.mongodb.org/mongo-driver/mongo/integration/unified/TestUnifiedSpec/crud/unified/aggregate.json/aggregate_with_comment_sets_comment_on_getMore
 
@@ -353,14 +348,11 @@
       - go.mongodb.org/mongo-driver/mongo/integration/unified/TestUnifiedSpec/crud/unified/updateMany-hint-clientError.json
       - go.mongodb.org/mongo-driver/mongo/integration/unified/TestUnifiedSpec/crud/unified/updateOne-hint-clientError.json
 
-=======
->>>>>>> ff395146
   ferretdb:
     stats:
       unexpected_fail: 0
       unexpected_skip: 0
       unexpected_pass: 0
-<<<<<<< HEAD
       expected_fail: 23
       expected_skip: 17
       expected_pass: 717
@@ -399,43 +391,6 @@
 
       # session commands https://github.com/FerretDB/FerretDB/issues/153
       - go.mongodb.org/mongo-driver/mongo/integration/unified/TestUnifiedSpec
-=======
-      expected_fail: 22
-      expected_skip: 17
-      expected_pass: 675
-
-    pass:
-      - go.mongodb.org/mongo-driver/mongo/TestClient/
-
-      - go.mongodb.org/mongo-driver/examples/documentation_examples/TestDocumentationExamples/DeleteExamples
-      - go.mongodb.org/mongo-driver/examples/documentation_examples/TestDocumentationExamples/IndexExamples
-      - go.mongodb.org/mongo-driver/examples/documentation_examples/TestDocumentationExamples/InsertExamples
-      - go.mongodb.org/mongo-driver/examples/documentation_examples/TestDocumentationExamples/QueryEmbeddedDocumentsExamples
-      - go.mongodb.org/mongo-driver/examples/documentation_examples/TestDocumentationExamples/QueryNullMissingFieldsExamples
-      - go.mongodb.org/mongo-driver/examples/documentation_examples/TestDocumentationExamples/QueryToplevelFieldsExamples
-      - go.mongodb.org/mongo-driver/examples/documentation_examples/TestDocumentationExamples/RunCommandExamples
-      - go.mongodb.org/mongo-driver/examples/documentation_examples/TestDocumentationExamples/StableAPExamples
-      - go.mongodb.org/mongo-driver/examples/documentation_examples/TestDocumentationExamples/TestDocumentationExamples/DeleteExamples
-      - go.mongodb.org/mongo-driver/examples/documentation_examples/TestDocumentationExamples/TestDocumentationExamples/QueryNullMissingFieldsExamples
-
-    fail:
-      # database/collection names https://github.com/FerretDB/FerretDB/issues/125
-      - go.mongodb.org/mongo-driver/examples/documentation_examples/TestAggregationExamples
-      - go.mongodb.org/mongo-driver/examples/documentation_examples/TestDocumentationExamples
-
-      # projection https://github.com/FerretDB/FerretDB/issues/80
-      - go.mongodb.org/mongo-driver/mongo/gridfs/TestGridFS
-
-      # aggregate https://github.com/FerretDB/FerretDB/issues/9
-      - go.mongodb.org/mongo-driver/x/mongo/driver/integration/TestAggregate
-      - go.mongodb.org/mongo-driver/x/mongo/driver/integration/TestAggregate/AllowDiskUse
-      - go.mongodb.org/mongo-driver/x/mongo/driver/integration/TestAggregate/Multiple_Batches
-      - go.mongodb.org/mongo-driver/x/mongo/driver/integration/TestAggregate/TestMaxTimeMSInGetMore
-      - go.mongodb.org/mongo-driver/mongo/TestClient/endSessions/number_of_sessions_divides_evenly
-      - go.mongodb.org/mongo-driver/mongo/TestClient/endSessions/number_of_sessions_does_not_divide_evenly
-      - go.mongodb.org/mongo-driver/mongo/TestClient/endSessions
-      - go.mongodb.org/mongo-driver/mongo/TestClient
->>>>>>> ff395146
 
   mongodb:
     stats:
@@ -443,13 +398,8 @@
       unexpected_skip: 0
       unexpected_pass: 0
       expected_fail: 2
-<<<<<<< HEAD
       expected_skip: 138
       expected_pass: 1160
-=======
-      expected_skip: 17
-      expected_pass: 695
->>>>>>> ff395146
     fail:
       - go.mongodb.org/mongo-driver/examples/documentation_examples/TestDocumentationExamples
       - go.mongodb.org/mongo-driver/examples/documentation_examples/TestDocumentationExamples/StableAPIStrictCountExample
