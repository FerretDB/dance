// Copyright 2021 FerretDB Inc.
//
// Licensed under the Apache License, Version 2.0 (the "License");
// you may not use this file except in compliance with the License.
// You may obtain a copy of the License at
//
//     http://www.apache.org/licenses/LICENSE-2.0
//
// Unless required by applicable law or agreed to in writing, software
// distributed under the License is distributed on an "AS IS" BASIS,
// WITHOUT WARRANTIES OR CONDITIONS OF ANY KIND, either express or implied.
// See the License for the specific language governing permissions and
// limitations under the License.

package ferret

import (
	"testing"
)

func TestCore(t *testing.T) {
	t.Parallel()

	ctx, db := setup(t)

	t.Run("InsertMany", TestInsertMany(ctx, db, t))

	t.Run("QueryOperators", TestQueryOPerators(ctx, db, t))

<<<<<<< HEAD
	t.Run("InsertOneFindOne", TestInsertOneFindOne(ctx, db, t))
=======
				var actual any
				err = collection.FindOne(ctx, bson.D{{"_id", id}}).Decode(&actual)
				require.NoError(t, err)
				assert.Equal(t, doc, actual)
			})
		}
	})

	t.Run("MostCommandsAreCaseSensitive", func(t *testing.T) {
		t.Parallel()

		res := db.RunCommand(ctx, bson.D{{"listcollections", 1}})
		err := res.Err()
		require.Error(t, err)
		assert.Equal(t, mongo.CommandError{Code: 59, Name: "CommandNotFound", Message: `no such command: 'listcollections'`}, err)

		res = db.RunCommand(ctx, bson.D{{"listCollections", 1}})
		assert.NoError(t, res.Err())

		// special case
		res = db.RunCommand(ctx, bson.D{{"ismaster", 1}})
		assert.NoError(t, res.Err())
		res = db.RunCommand(ctx, bson.D{{"isMaster", 1}})
		assert.NoError(t, res.Err())
	})
>>>>>>> 533731be
}<|MERGE_RESOLUTION|>--- conflicted
+++ resolved
@@ -27,16 +27,7 @@
 
 	t.Run("QueryOperators", TestQueryOPerators(ctx, db, t))
 
-<<<<<<< HEAD
 	t.Run("InsertOneFindOne", TestInsertOneFindOne(ctx, db, t))
-=======
-				var actual any
-				err = collection.FindOne(ctx, bson.D{{"_id", id}}).Decode(&actual)
-				require.NoError(t, err)
-				assert.Equal(t, doc, actual)
-			})
-		}
-	})
 
 	t.Run("MostCommandsAreCaseSensitive", func(t *testing.T) {
 		t.Parallel()
@@ -55,5 +46,4 @@
 		res = db.RunCommand(ctx, bson.D{{"isMaster", 1}})
 		assert.NoError(t, res.Err())
 	})
->>>>>>> 533731be
 }